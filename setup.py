--- conflicted
+++ resolved
@@ -3,11 +3,9 @@
 import os
 
 
-<<<<<<< HEAD
+
 VERSION = "2.3"
-=======
-VERSION = "2.2"
->>>>>>> cf22ed61
+
 
 
 DESCRIPTION = "Genetic algorithm for consensus building"
