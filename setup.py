from setuptools import setup, find_packages
import codecs
import os

<<<<<<< HEAD
VERSION = "1.2"
=======
VERSION = "1.1"
>>>>>>> 8f8875c4
DESCRIPTION = "Genetic algorithm for consensus building"

with open("README.md", "r") as f:
    long_description = f.read()

setup(
    name = "consensusGen",
    version = VERSION,
    author = "RomainCoulon (Romain Coulon)",
    author_email = "<romain.coulon@bipm.org>",
    description = DESCRIPTION,
    long_description=long_description,
    long_description_content_type="text/markdown",
    url="https://pypi.org/project/consensusGen/",
    py_modules=['consensusGen'],
    project_urls={'Documentation': 'https://github.com/RomainCoulon/consensusGen/',},
    packages = find_packages(),
    install_requires = ["numpy","tqdm","matplotlib"],
    keywords = ["genetic algorithm","inter-laboratory comparison","consenus building"],
    classifiers=[
        "Development Status :: 4 - Beta",
        "Intended Audience :: Science/Research",
        "License :: OSI Approved :: MIT License",
        "Natural Language :: English",
        "Natural Language :: French",
        "Programming Language :: Python :: 3",
        "Operating System :: Unix",
        "Operating System :: MacOS :: MacOS X",
        "Operating System :: Microsoft :: Windows",
        "Topic :: Scientific/Engineering :: Physics",
    ],
    include_package_data = True,
    package_data = {'': []},
)<|MERGE_RESOLUTION|>--- conflicted
+++ resolved
@@ -2,11 +2,8 @@
 import codecs
 import os
 
-<<<<<<< HEAD
 VERSION = "1.2"
-=======
-VERSION = "1.1"
->>>>>>> 8f8875c4
+
 DESCRIPTION = "Genetic algorithm for consensus building"
 
 with open("README.md", "r") as f:
